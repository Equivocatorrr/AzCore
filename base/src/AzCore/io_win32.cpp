--- conflicted
+++ resolved
@@ -327,10 +327,6 @@
 
         if (rawInputDevice->data->numAxes == 5) {
             // Probably combined Z-axes because Microsoft is a dum dum
-<<<<<<< HEAD
-            // cout << "axisLZ = " << axisLZ << ", axisRZ = " << axisRZ << std::endl;
-=======
->>>>>>> 88328ddb
             axisRZ = map(axisLZ, maxRange/2.0, maxRange, minRange, maxRange);
             axisLZ = max(axisRZ, 0.0);
             axisRZ = max(-axisRZ, 0.0);
@@ -655,15 +651,10 @@
         }
         // Dealing with the close button
         case WM_CLOSE: {
-<<<<<<< HEAD
-            cout << "Received WM_CLOSE" << std::endl;
-=======
->>>>>>> 88328ddb
             focusedWindow->quit = true;
             return 0;
         }
         case WM_DESTROY: {
-            cout << "Received WM_DESTROY" << std::endl;
             return 0;
         }
         // Keyboard Controls
